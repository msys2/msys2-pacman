--- conflicted
+++ resolved
@@ -668,12 +668,7 @@
 	}
 cleanup:
 	alpm_list_free(pkgs);
-<<<<<<< HEAD
-	free(array);
 	return ret;
-=======
-	return(ret);
->>>>>>> b0bb4f90
 }
 
 static int process_targname(alpm_list_t *dblist, char *targname)
