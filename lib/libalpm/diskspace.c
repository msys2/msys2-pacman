--- conflicted
+++ resolved
@@ -17,12 +17,9 @@
  *  along with this program.  If not, see <http://www.gnu.org/licenses/>.
  */
 
-<<<<<<< HEAD
-=======
 #include "config.h"
 
 #include <stdio.h>
->>>>>>> 825b4ff3
 #include <errno.h>
 
 #if defined(HAVE_MNTENT_H)
