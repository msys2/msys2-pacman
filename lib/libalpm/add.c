/*
 *  add.c
 *
 *  Copyright (c) 2006-2011 Pacman Development Team <pacman-dev@archlinux.org>
 *  Copyright (c) 2002-2006 by Judd Vinet <jvinet@zeroflux.org>
 *
 *  This program is free software; you can redistribute it and/or modify
 *  it under the terms of the GNU General Public License as published by
 *  the Free Software Foundation; either version 2 of the License, or
 *  (at your option) any later version.
 *
 *  This program is distributed in the hope that it will be useful,
 *  but WITHOUT ANY WARRANTY; without even the implied warranty of
 *  MERCHANTABILITY or FITNESS FOR A PARTICULAR PURPOSE.  See the
 *  GNU General Public License for more details.
 *
 *  You should have received a copy of the GNU General Public License
 *  along with this program.  If not, see <http://www.gnu.org/licenses/>.
 */

#include "config.h"

#include <stdlib.h>
#include <errno.h>
#include <time.h>
#include <string.h>
#include <limits.h>
#include <sys/types.h>
#include <sys/stat.h>
#include <unistd.h>
#include <inttypes.h> /* int64_t */
#include <stdint.h> /* intmax_t */

/* libarchive */
#include <archive.h>
#include <archive_entry.h>

/* libalpm */
#include "add.h"
#include "alpm_list.h"
#include "trans.h"
#include "util.h"
#include "log.h"
#include "backup.h"
#include "package.h"
#include "db.h"
#include "remove.h"
#include "handle.h"

/** Add a package to the transaction. */
int SYMEXPORT alpm_add_pkg(pmpkg_t *pkg)
{
	const char *pkgname, *pkgver;
	pmtrans_t *trans;
	pmdb_t *db_local;
	pmpkg_t *local;

	/* Sanity checks */
	ASSERT(pkg != NULL, RET_ERR(PM_ERR_WRONG_ARGS, -1));
	trans = pkg->handle->trans;
	ASSERT(trans != NULL, RET_ERR(PM_ERR_TRANS_NULL, -1));
	ASSERT(trans->state == STATE_INITIALIZED, RET_ERR(PM_ERR_TRANS_NOT_INITIALIZED, -1));
	db_local = pkg->handle->db_local;

	pkgname = pkg->name;
	pkgver = pkg->version;

	_alpm_log(PM_LOG_DEBUG, "adding package '%s'\n", pkgname);

	if(_alpm_pkg_find(trans->add, pkgname)) {
		RET_ERR(PM_ERR_TRANS_DUP_TARGET, -1);
	}

	local = _alpm_db_get_pkgfromcache(db_local, pkgname);
	if(local) {
		const char *localpkgname = alpm_pkg_get_name(local);
		const char *localpkgver = alpm_pkg_get_version(local);
		int cmp = _alpm_pkg_compare_versions(pkg, local);

		if(cmp == 0) {
			if(trans->flags & PM_TRANS_FLAG_NEEDED) {
				/* with the NEEDED flag, packages up to date are not reinstalled */
				_alpm_log(PM_LOG_WARNING, _("%s-%s is up to date -- skipping\n"),
						localpkgname, localpkgver);
<<<<<<< HEAD
				return 0;
			} else {
=======
				return(0);
			} else if(!(trans->flags & PM_TRANS_FLAG_DOWNLOADONLY)) {
>>>>>>> e62566a7
				_alpm_log(PM_LOG_WARNING, _("%s-%s is up to date -- reinstalling\n"),
						localpkgname, localpkgver);
			}
		} else if(cmp < 0) {
			/* local version is newer */
			_alpm_log(PM_LOG_WARNING, _("downgrading package %s (%s => %s)\n"),
					localpkgname, localpkgver, pkgver);
		}
	}

	/* add the package to the transaction */
	pkg->reason = PM_PKG_REASON_EXPLICIT;
	_alpm_log(PM_LOG_DEBUG, "adding package %s-%s to the transaction add list\n",
						pkgname, pkgver);
	trans->add = alpm_list_add(trans->add, pkg);

	return 0;
}

static int perform_extraction(struct archive *archive,
		struct archive_entry *entry, const char *filename, const char *origname)
{
	int ret;
	const int archive_flags = ARCHIVE_EXTRACT_OWNER |
	                          ARCHIVE_EXTRACT_PERM |
	                          ARCHIVE_EXTRACT_TIME;

	archive_entry_set_pathname(entry, filename);

	ret = archive_read_extract(archive, entry, archive_flags);
	if(ret == ARCHIVE_WARN && archive_errno(archive) != ENOSPC) {
		/* operation succeeded but a "non-critical" error was encountered */
		_alpm_log(PM_LOG_WARNING, _("warning given when extracting %s (%s)\n"),
				origname, archive_error_string(archive));
	} else if(ret != ARCHIVE_OK) {
		_alpm_log(PM_LOG_ERROR, _("could not extract %s (%s)\n"),
				origname, archive_error_string(archive));
		alpm_logaction("error: could not extract %s (%s)\n",
				origname, archive_error_string(archive));
		return 1;
	}
	return 0;
}

static int extract_single_file(pmhandle_t *handle, struct archive *archive,
		struct archive_entry *entry, pmpkg_t *newpkg, pmpkg_t *oldpkg)
{
	const char *entryname;
	mode_t entrymode;
	char filename[PATH_MAX]; /* the actual file we're extracting */
	int needbackup = 0, notouch = 0;
	char *hash_orig = NULL;
	char *entryname_orig = NULL;
	int errors = 0;

	entryname = archive_entry_pathname(entry);
	entrymode = archive_entry_mode(entry);

	memset(filename, 0, PATH_MAX); /* just to be sure */

	if(strcmp(entryname, ".INSTALL") == 0) {
		/* the install script goes inside the db */
		snprintf(filename, PATH_MAX, "%s%s-%s/install",
				_alpm_db_path(handle->db_local), newpkg->name, newpkg->version);
		archive_entry_set_perm(entry, 0644);
	} else if(strcmp(entryname, ".CHANGELOG") == 0) {
		/* the changelog goes inside the db */
		snprintf(filename, PATH_MAX, "%s%s-%s/changelog",
				_alpm_db_path(handle->db_local), newpkg->name, newpkg->version);
		archive_entry_set_perm(entry, 0644);
	} else if(*entryname == '.') {
		/* for now, ignore all files starting with '.' that haven't
		 * already been handled (for future possibilities) */
		_alpm_log(PM_LOG_DEBUG, "skipping extraction of '%s'\n", entryname);
		archive_read_data_skip(archive);
		return 0;
	} else {
		/* build the new entryname relative to handle->root */
		snprintf(filename, PATH_MAX, "%s%s", handle->root, entryname);
	}

	/* if a file is in NoExtract then we never extract it */
	if(alpm_list_find_str(handle->noextract, entryname)) {
		_alpm_log(PM_LOG_DEBUG, "%s is in NoExtract, skipping extraction\n",
				entryname);
		alpm_logaction("note: %s is in NoExtract, skipping extraction\n",
				entryname);
		archive_read_data_skip(archive);
		return 0;
	}

	/* Check for file existence. This is one of the more crucial parts
	 * to get 'right'. Here are the possibilities, with the filesystem
	 * on the left and the package on the top:
	 * (F=file, N=node, S=symlink, D=dir)
	 *               |  F/N  |  S  |  D
	 *  non-existent |   1   |  2  |  3
	 *  F/N          |   4   |  5  |  6
	 *  S            |   7   |  8  |  9
	 *  D            |   10  |  11 |  12
	 *
	 *  1,2,3- extract, no magic necessary. lstat (_alpm_lstat) will fail here.
	 *  4,5,6,7,8- conflict checks should have caught this. either overwrite
	 *      or backup the file.
	 *  9- follow the symlink, hopefully it is a directory, check it.
	 *  10- file replacing directory- don't allow it.
	 *  11- don't extract symlink- a dir exists here. we don't want links to
	 *      links, etc.
	 *  12- skip extraction, dir already exists.
	 */

	/* do both a lstat and a stat, so we can see what symlinks point to */
	struct stat lsbuf, sbuf;
	if(_alpm_lstat(filename, &lsbuf) != 0 || stat(filename, &sbuf) != 0) {
		/* cases 1,2,3: couldn't stat an existing file, skip all backup checks */
	} else {
		if(S_ISDIR(lsbuf.st_mode)) {
			if(S_ISDIR(entrymode)) {
				/* case 12: existing dir, ignore it */
				if(lsbuf.st_mode != entrymode) {
					/* if filesystem perms are different than pkg perms, warn user */
					mode_t mask = 07777;
					_alpm_log(PM_LOG_WARNING, _("directory permissions differ on %s\n"
								"filesystem: %o  package: %o\n"), entryname, lsbuf.st_mode & mask,
							entrymode & mask);
					alpm_logaction("warning: directory permissions differ on %s\n"
							"filesystem: %o  package: %o\n", entryname, lsbuf.st_mode & mask,
							entrymode & mask);
				}
				_alpm_log(PM_LOG_DEBUG, "extract: skipping dir extraction of %s\n",
						entryname);
				archive_read_data_skip(archive);
				return 0;
			} else {
				/* case 10/11: trying to overwrite dir with file/symlink, don't allow it */
				_alpm_log(PM_LOG_ERROR, _("extract: not overwriting dir with file %s\n"),
						entryname);
				archive_read_data_skip(archive);
				return 1;
			}
		} else if(S_ISLNK(lsbuf.st_mode) && S_ISDIR(entrymode)) {
			/* case 9: existing symlink, dir in package */
			if(S_ISDIR(sbuf.st_mode)) {
				/* the symlink on FS is to a directory, so we'll use it */
				_alpm_log(PM_LOG_DEBUG, "extract: skipping symlink overwrite of %s\n",
						entryname);
				archive_read_data_skip(archive);
				return 0;
			} else {
				/* this is BAD. symlink was not to a directory */
				_alpm_log(PM_LOG_ERROR, _("extract: symlink %s does not point to dir\n"),
						entryname);
				archive_read_data_skip(archive);
				return 1;
			}
		} else if(S_ISREG(lsbuf.st_mode) && S_ISDIR(entrymode)) {
			/* case 6: trying to overwrite file with dir */
			_alpm_log(PM_LOG_DEBUG, "extract: overwriting file with dir %s\n",
					entryname);
		} else if(S_ISREG(entrymode)) {
			/* case 4,7: */
			/* if file is in NoUpgrade, don't touch it */
			if(alpm_list_find_str(handle->noupgrade, entryname)) {
				notouch = 1;
			} else {
				/* go to the backup array and see if our conflict is there */
				/* check newpkg first, so that adding backup files is retroactive */
				if(alpm_list_find_str(alpm_pkg_get_backup(newpkg), entryname) != NULL) {
					needbackup = 1;
				}

				/* check oldpkg for a backup entry, store the hash if available */
				if(oldpkg) {
					hash_orig = _alpm_needbackup(entryname, alpm_pkg_get_backup(oldpkg));
					if(hash_orig) {
						needbackup = 1;
					}
				}

				/* if we force hash_orig to be non-NULL retroactive backup works */
				if(needbackup && !hash_orig) {
					STRDUP(hash_orig, "", RET_ERR(PM_ERR_MEMORY, -1));
				}
			}
		}
		/* else if(S_ISLNK(entrymode)) */
		/* case 5,8: don't need to do anything special */
	}

	/* we need access to the original entryname later after calls to
	 * archive_entry_set_pathname(), so we need to dupe it and free() later */
	STRDUP(entryname_orig, entryname, RET_ERR(PM_ERR_MEMORY, -1));

	if(needbackup) {
		char checkfile[PATH_MAX];
		char *hash_local = NULL, *hash_pkg = NULL;
		int ret;

		snprintf(checkfile, PATH_MAX, "%s.paccheck", filename);

		ret = perform_extraction(archive, entry, checkfile, entryname_orig);
		if(ret == 1) {
			/* error */
			FREE(hash_orig);
			FREE(entryname_orig);
			return 1;
		}

		hash_local = alpm_compute_md5sum(filename);
		hash_pkg = alpm_compute_md5sum(checkfile);

		/* append the new md5 hash to it's respective entry
		 * in newpkg's backup (it will be the new orginal) */
		alpm_list_t *backups;
		for(backups = alpm_pkg_get_backup(newpkg); backups;
				backups = alpm_list_next(backups)) {
			char *oldbackup = alpm_list_getdata(backups);
			if(!oldbackup || strcmp(oldbackup, entryname_orig) != 0) {
				continue;
			}
			char *backup = NULL;
			/* length is tab char, null byte and MD5 (32 char) */
			size_t backup_len = strlen(oldbackup) + 34;
			MALLOC(backup, backup_len, RET_ERR(PM_ERR_MEMORY, -1));

			sprintf(backup, "%s\t%s", oldbackup, hash_pkg);
			backup[backup_len-1] = '\0';
			FREE(oldbackup);
			backups->data = backup;
		}

		_alpm_log(PM_LOG_DEBUG, "checking hashes for %s\n", entryname_orig);
		_alpm_log(PM_LOG_DEBUG, "current:  %s\n", hash_local);
		_alpm_log(PM_LOG_DEBUG, "new:      %s\n", hash_pkg);
		_alpm_log(PM_LOG_DEBUG, "original: %s\n", hash_orig);

		if(!oldpkg) {
			if(strcmp(hash_local, hash_pkg) != 0) {
				/* looks like we have a local file that has a different hash as the
				 * file in the package, move it to a .pacorig */
				char newpath[PATH_MAX];
				snprintf(newpath, PATH_MAX, "%s.pacorig", filename);

				/* move the existing file to the "pacorig" */
				if(rename(filename, newpath)) {
					_alpm_log(PM_LOG_ERROR, _("could not rename %s to %s (%s)\n"),
							filename, newpath, strerror(errno));
					alpm_logaction("error: could not rename %s to %s (%s)\n",
							filename, newpath, strerror(errno));
					errors++;
				} else {
					/* rename the file we extracted to the real name */
					if(rename(checkfile, filename)) {
						_alpm_log(PM_LOG_ERROR, _("could not rename %s to %s (%s)\n"),
								checkfile, filename, strerror(errno));
						alpm_logaction("error: could not rename %s to %s (%s)\n",
								checkfile, filename, strerror(errno));
						errors++;
					} else {
						_alpm_log(PM_LOG_WARNING, _("%s saved as %s\n"), filename, newpath);
						alpm_logaction("warning: %s saved as %s\n", filename, newpath);
					}
				}
			} else {
				/* local file is identical to pkg one, so just remove pkg one */
				unlink(checkfile);
			}
		} else if(hash_orig) {
			/* the fun part */

			if(strcmp(hash_orig, hash_local) == 0) {
				/* installed file has NOT been changed by user */
				if(strcmp(hash_orig, hash_pkg) != 0) {
					_alpm_log(PM_LOG_DEBUG, "action: installing new file: %s\n",
							entryname_orig);

					if(rename(checkfile, filename)) {
						_alpm_log(PM_LOG_ERROR, _("could not rename %s to %s (%s)\n"),
								checkfile, filename, strerror(errno));
						alpm_logaction("error: could not rename %s to %s (%s)\n",
								checkfile, filename, strerror(errno));
						errors++;
					}
				} else {
					/* there's no sense in installing the same file twice, install
					 * ONLY is the original and package hashes differ */
					_alpm_log(PM_LOG_DEBUG, "action: leaving existing file in place\n");
					unlink(checkfile);
				}
			} else if(strcmp(hash_orig, hash_pkg) == 0) {
				/* originally installed file and new file are the same - this
				 * implies the case above failed - i.e. the file was changed by a
				 * user */
				_alpm_log(PM_LOG_DEBUG, "action: leaving existing file in place\n");
				unlink(checkfile);
			} else if(strcmp(hash_local, hash_pkg) == 0) {
				/* this would be magical.  The above two cases failed, but the
				 * user changes just so happened to make the new file exactly the
				 * same as the one in the package... skip it */
				_alpm_log(PM_LOG_DEBUG, "action: leaving existing file in place\n");
				unlink(checkfile);
			} else {
				char newpath[PATH_MAX];
				_alpm_log(PM_LOG_DEBUG, "action: keeping current file and installing"
						" new one with .pacnew ending\n");
				snprintf(newpath, PATH_MAX, "%s.pacnew", filename);
				if(rename(checkfile, newpath)) {
					_alpm_log(PM_LOG_ERROR, _("could not install %s as %s (%s)\n"),
							filename, newpath, strerror(errno));
					alpm_logaction("error: could not install %s as %s (%s)\n",
							filename, newpath, strerror(errno));
				} else {
					_alpm_log(PM_LOG_WARNING, _("%s installed as %s\n"),
							filename, newpath);
					alpm_logaction("warning: %s installed as %s\n",
							filename, newpath);
				}
			}
		}

		FREE(hash_local);
		FREE(hash_pkg);
		FREE(hash_orig);
	} else {
		int ret;

		/* we didn't need a backup */
		if(notouch) {
			/* change the path to a .pacnew extension */
			_alpm_log(PM_LOG_DEBUG, "%s is in NoUpgrade -- skipping\n", filename);
			_alpm_log(PM_LOG_WARNING, _("extracting %s as %s.pacnew\n"), filename, filename);
			alpm_logaction("warning: extracting %s as %s.pacnew\n", filename, filename);
			strncat(filename, ".pacnew", PATH_MAX - strlen(filename));
		} else {
			_alpm_log(PM_LOG_DEBUG, "extracting %s\n", filename);
		}

		if(handle->trans->flags & PM_TRANS_FLAG_FORCE) {
			/* if FORCE was used, unlink() each file (whether it's there
			 * or not) before extracting. This prevents the old "Text file busy"
			 * error that crops up if forcing a glibc or pacman upgrade. */
			unlink(filename);
		}

		ret = perform_extraction(archive, entry, filename, entryname_orig);
		if(ret == 1) {
			/* error */
			FREE(entryname_orig);
			return 1;
		}

		/* calculate an hash if this is in newpkg's backup */
		alpm_list_t *b;
		for(b = alpm_pkg_get_backup(newpkg); b; b = b->next) {
			char *backup = NULL, *hash = NULL;
			char *oldbackup = alpm_list_getdata(b);
			/* length is tab char, null byte and MD5 (32 char) */
			size_t backup_len = strlen(oldbackup) + 34;

			if(!oldbackup || strcmp(oldbackup, entryname_orig) != 0) {
				continue;
			}
			_alpm_log(PM_LOG_DEBUG, "appending backup entry for %s\n", filename);

			hash = alpm_compute_md5sum(filename);
			MALLOC(backup, backup_len, RET_ERR(PM_ERR_MEMORY, -1));

			sprintf(backup, "%s\t%s", oldbackup, hash);
			backup[backup_len-1] = '\0';
			FREE(hash);
			FREE(oldbackup);
			b->data = backup;
		}
	}
	FREE(entryname_orig);
	return errors;
}

static int commit_single_pkg(pmhandle_t *handle, pmpkg_t *newpkg,
		size_t pkg_current, size_t pkg_count)
{
	int i, ret = 0, errors = 0;
	char scriptlet[PATH_MAX+1];
	int is_upgrade = 0;
	pmpkg_t *oldpkg = NULL;
	pmdb_t *db = handle->db_local;
	pmtrans_t *trans = handle->trans;

	snprintf(scriptlet, PATH_MAX, "%s%s-%s/install",
			_alpm_db_path(db), alpm_pkg_get_name(newpkg),
			alpm_pkg_get_version(newpkg));

	/* see if this is an upgrade. if so, remove the old package first */
	pmpkg_t *local = _alpm_db_get_pkgfromcache(db, newpkg->name);
	if(local) {
		is_upgrade = 1;

		/* we'll need to save some record for backup checks later */
		oldpkg = _alpm_pkg_dup(local);
		/* make sure all infos are loaded because the database entry
		 * will be removed soon */
		_alpm_local_db_read(oldpkg->origin_data.db, oldpkg, INFRQ_ALL);

		EVENT(trans, PM_TRANS_EVT_UPGRADE_START, newpkg, oldpkg);
		_alpm_log(PM_LOG_DEBUG, "upgrading package %s-%s\n",
				newpkg->name, newpkg->version);

		/* copy over the install reason */
		newpkg->reason = alpm_pkg_get_reason(oldpkg);

		/* pre_upgrade scriptlet */
		if(alpm_pkg_has_scriptlet(newpkg) && !(trans->flags & PM_TRANS_FLAG_NOSCRIPTLET)) {
			_alpm_runscriptlet(newpkg->handle, newpkg->origin_data.file,
					"pre_upgrade", newpkg->version, oldpkg->version);
		}
	} else {
		is_upgrade = 0;

		EVENT(trans, PM_TRANS_EVT_ADD_START, newpkg, NULL);
		_alpm_log(PM_LOG_DEBUG, "adding package %s-%s\n",
				newpkg->name, newpkg->version);

		/* pre_install scriptlet */
		if(alpm_pkg_has_scriptlet(newpkg) && !(trans->flags & PM_TRANS_FLAG_NOSCRIPTLET)) {
			_alpm_runscriptlet(newpkg->handle, newpkg->origin_data.file,
					"pre_install", newpkg->version, NULL);
		}
	}

	/* we override any pre-set reason if we have alldeps or allexplicit set */
	if(trans->flags & PM_TRANS_FLAG_ALLDEPS) {
		newpkg->reason = PM_PKG_REASON_DEPEND;
	} else if(trans->flags & PM_TRANS_FLAG_ALLEXPLICIT) {
		newpkg->reason = PM_PKG_REASON_EXPLICIT;
	}

	if(oldpkg) {
		/* set up fake remove transaction */
		if(_alpm_upgraderemove_package(newpkg->handle, oldpkg, newpkg) == -1) {
			pm_errno = PM_ERR_TRANS_ABORT;
			ret = -1;
			goto cleanup;
		}
	}

	/* prepare directory for database entries so permission are correct after
	   changelog/install script installation (FS#12263) */
	if(_alpm_local_db_prepare(db, newpkg)) {
		alpm_logaction("error: could not create database entry %s-%s\n",
				alpm_pkg_get_name(newpkg), alpm_pkg_get_version(newpkg));
		pm_errno = PM_ERR_DB_WRITE;
		ret = -1;
		goto cleanup;
	}

	if(!(trans->flags & PM_TRANS_FLAG_DBONLY)) {
		struct archive *archive;
		struct archive_entry *entry;
		char cwd[PATH_MAX] = "";
		int restore_cwd = 0;

		_alpm_log(PM_LOG_DEBUG, "extracting files\n");

		if((archive = archive_read_new()) == NULL) {
			pm_errno = PM_ERR_LIBARCHIVE;
			ret = -1;
			goto cleanup;
		}

		archive_read_support_compression_all(archive);
		archive_read_support_format_all(archive);

		_alpm_log(PM_LOG_DEBUG, "archive: %s\n", newpkg->origin_data.file);
		if(archive_read_open_filename(archive, newpkg->origin_data.file,
					ARCHIVE_DEFAULT_BYTES_PER_BLOCK) != ARCHIVE_OK) {
			pm_errno = PM_ERR_PKG_OPEN;
			ret = -1;
			goto cleanup;
		}

		/* save the cwd so we can restore it later */
		if(getcwd(cwd, PATH_MAX) == NULL) {
			_alpm_log(PM_LOG_ERROR, _("could not get current working directory\n"));
		} else {
			restore_cwd = 1;
		}

		/* libarchive requires this for extracting hard links */
		if(chdir(newpkg->handle->root) != 0) {
			_alpm_log(PM_LOG_ERROR, _("could not change directory to %s (%s)\n"),
					newpkg->handle->root, strerror(errno));
			ret = -1;
			goto cleanup;
		}

		/* call PROGRESS once with 0 percent, as we sort-of skip that here */
		if(is_upgrade) {
			PROGRESS(trans, PM_TRANS_PROGRESS_UPGRADE_START,
					alpm_pkg_get_name(newpkg), 0, pkg_count, pkg_current);
		} else {
			PROGRESS(trans, PM_TRANS_PROGRESS_ADD_START,
					alpm_pkg_get_name(newpkg), 0, pkg_count, pkg_current);
		}

		for(i = 0; archive_read_next_header(archive, &entry) == ARCHIVE_OK; i++) {
			int percent;

			if(newpkg->size != 0) {
				/* Using compressed size for calculations here, as newpkg->isize is not
				 * exact when it comes to comparing to the ACTUAL uncompressed size
				 * (missing metadata sizes) */
				int64_t pos = archive_position_compressed(archive);
				percent = (pos * 100) / newpkg->size;
				_alpm_log(PM_LOG_DEBUG, "decompression progress: "
						"%d%% (%"PRId64" / %jd)\n",
						percent, pos, (intmax_t)newpkg->size);
				if(percent >= 100) {
					percent = 100;
				}
			} else {
				percent = 0;
			}

			if(is_upgrade) {
				PROGRESS(trans, PM_TRANS_PROGRESS_UPGRADE_START,
						alpm_pkg_get_name(newpkg), percent, pkg_count,
						pkg_current);
			} else {
				PROGRESS(trans, PM_TRANS_PROGRESS_ADD_START,
						alpm_pkg_get_name(newpkg), percent, pkg_count,
						pkg_current);
			}

			/* extract the next file from the archive */
			errors += extract_single_file(newpkg->handle, archive, entry, newpkg, oldpkg);
		}
		archive_read_finish(archive);

		/* restore the old cwd if we have it */
		if(restore_cwd && chdir(cwd) != 0) {
			_alpm_log(PM_LOG_ERROR, _("could not change directory to %s (%s)\n"), cwd, strerror(errno));
		}

		if(errors) {
			ret = -1;
			if(is_upgrade) {
				_alpm_log(PM_LOG_ERROR, _("problem occurred while upgrading %s\n"),
						newpkg->name);
				alpm_logaction("error: problem occurred while upgrading %s\n",
						newpkg->name);
			} else {
				_alpm_log(PM_LOG_ERROR, _("problem occurred while installing %s\n"),
						newpkg->name);
				alpm_logaction("error: problem occurred while installing %s\n",
						newpkg->name);
			}
		}
	}

	/* make an install date (in UTC) */
	newpkg->installdate = time(NULL);

	_alpm_log(PM_LOG_DEBUG, "updating database\n");
	_alpm_log(PM_LOG_DEBUG, "adding database entry '%s'\n", newpkg->name);

	if(_alpm_local_db_write(db, newpkg, INFRQ_ALL)) {
		_alpm_log(PM_LOG_ERROR, _("could not update database entry %s-%s\n"),
				alpm_pkg_get_name(newpkg), alpm_pkg_get_version(newpkg));
		alpm_logaction("error: could not update database entry %s-%s\n",
				alpm_pkg_get_name(newpkg), alpm_pkg_get_version(newpkg));
		pm_errno = PM_ERR_DB_WRITE;
		ret = -1;
		goto cleanup;
	}

	if(_alpm_db_add_pkgincache(db, newpkg) == -1) {
		_alpm_log(PM_LOG_ERROR, _("could not add entry '%s' in cache\n"),
				alpm_pkg_get_name(newpkg));
	}

	if(is_upgrade) {
		PROGRESS(trans, PM_TRANS_PROGRESS_UPGRADE_START,
				alpm_pkg_get_name(newpkg), 100, pkg_count, pkg_current);
	} else {
		PROGRESS(trans, PM_TRANS_PROGRESS_ADD_START,
				alpm_pkg_get_name(newpkg), 100, pkg_count, pkg_current);
	}

	/* run the post-install script if it exists  */
	if(alpm_pkg_has_scriptlet(newpkg)
			&& !(trans->flags & PM_TRANS_FLAG_NOSCRIPTLET)) {
		if(is_upgrade) {
			_alpm_runscriptlet(newpkg->handle, scriptlet, "post_upgrade",
					alpm_pkg_get_version(newpkg),
					oldpkg ? alpm_pkg_get_version(oldpkg) : NULL);
		} else {
			_alpm_runscriptlet(newpkg->handle, scriptlet, "post_install",
					alpm_pkg_get_version(newpkg), NULL);
		}
	}

	if(is_upgrade) {
		EVENT(trans, PM_TRANS_EVT_UPGRADE_DONE, newpkg, oldpkg);
	} else {
		EVENT(trans, PM_TRANS_EVT_ADD_DONE, newpkg, oldpkg);
	}

cleanup:
	_alpm_pkg_free(oldpkg);
	return ret;
}

int _alpm_upgrade_packages(pmhandle_t *handle)
{
	size_t pkg_count, pkg_current;
	int skip_ldconfig = 0, ret = 0;
	alpm_list_t *targ;
	pmtrans_t *trans = handle->trans;

	if(trans->add == NULL) {
		return 0;
	}

	pkg_count = alpm_list_count(trans->add);
	pkg_current = 1;

	/* loop through our package list adding/upgrading one at a time */
	for(targ = trans->add; targ; targ = targ->next) {
		if(handle->trans->state == STATE_INTERRUPTED) {
			return ret;
		}

		pmpkg_t *newpkg = (pmpkg_t *)targ->data;
		if(commit_single_pkg(handle, newpkg, pkg_current, pkg_count)) {
			/* something screwed up on the commit, abort the trans */
			trans->state = STATE_INTERRUPTED;
			pm_errno = PM_ERR_TRANS_ABORT;
			/* running ldconfig at this point could possibly screw system */
			skip_ldconfig = 1;
			ret = -1;
		}

		pkg_current++;
	}

	if(!skip_ldconfig) {
		/* run ldconfig if it exists */
		_alpm_ldconfig(handle);
	}

	return ret;
}

/* vim: set ts=2 sw=2 noet: */<|MERGE_RESOLUTION|>--- conflicted
+++ resolved
@@ -82,13 +82,8 @@
 				/* with the NEEDED flag, packages up to date are not reinstalled */
 				_alpm_log(PM_LOG_WARNING, _("%s-%s is up to date -- skipping\n"),
 						localpkgname, localpkgver);
-<<<<<<< HEAD
 				return 0;
-			} else {
-=======
-				return(0);
 			} else if(!(trans->flags & PM_TRANS_FLAG_DOWNLOADONLY)) {
->>>>>>> e62566a7
 				_alpm_log(PM_LOG_WARNING, _("%s-%s is up to date -- reinstalling\n"),
 						localpkgname, localpkgver);
 			}
