--- conflicted
+++ resolved
@@ -113,12 +113,8 @@
 /** @name The logging callback. */
 /* @{ */
 alpm_cb_log alpm_option_get_logcb(void);
-<<<<<<< HEAD
 int alpm_option_set_logcb(alpm_cb_log cb);
-=======
-void alpm_option_set_logcb(alpm_cb_log cb);
 /* @} */
->>>>>>> 21a881ec
 
 /** Get/set the download progress callback. */
 alpm_cb_download alpm_option_get_dlcb(void);
@@ -142,17 +138,12 @@
 
 /** Get/set the list of package cache directories. */
 alpm_list_t *alpm_option_get_cachedirs(void);
-<<<<<<< HEAD
-int alpm_option_add_cachedir(const char *cachedir);
 int alpm_option_set_cachedirs(alpm_list_t *cachedirs);
-=======
-void alpm_option_set_cachedirs(alpm_list_t *cachedirs);
 
 /** Add a single directory to the package cache paths. */
 int alpm_option_add_cachedir(const char *cachedir);
 
 /** Remove a single directory from the package cache paths. */
->>>>>>> 21a881ec
 int alpm_option_remove_cachedir(const char *cachedir);
 
 /** Get/set the logfile name. */
@@ -168,13 +159,11 @@
  */
 const char *alpm_option_get_lockfile(void);
 
-<<<<<<< HEAD
+/** Get/set the signature directory. */
 const char *alpm_option_get_signaturedir(void);
 int alpm_option_set_signaturedir(const char *signaturedir);
 
-=======
 /** Get/set whether to use syslog (0 is FALSE, TRUE otherwise). */
->>>>>>> 21a881ec
 int alpm_option_get_usesyslog(void);
 int alpm_option_set_usesyslog(int usesyslog);
 
@@ -424,15 +413,13 @@
  * @return a reference to an internal string
  */
 const char *alpm_pkg_get_md5sum(pmpkg_t *pkg);
-<<<<<<< HEAD
+
 const pmpgpsig_t *alpm_pkg_get_pgpsig(pmpkg_t *pkg);
-=======
 
 /** Returns the architecture for which the package was built.
  * @param pkg a pointer to package
  * @return a reference to an internal string
  */
->>>>>>> 21a881ec
 const char *alpm_pkg_get_arch(pmpkg_t *pkg);
 
 /** Returns the size of the package.
