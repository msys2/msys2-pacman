--- conflicted
+++ resolved
@@ -315,14 +315,10 @@
 	ret = 1;
 
 error:
-<<<<<<< HEAD
 	if(ret != 1) {
 		_alpm_log(handle, ALPM_LOG_DEBUG, "gpg error: %s\n", gpgme_strerror(err));
 	}
-=======
-	_alpm_log(handle, ALPM_LOG_DEBUG, "gpg error: %s\n", gpgme_strerror(err));
 	free(full_fpr);
->>>>>>> b752561a
 	gpgme_release(ctx);
 	return ret;
 }
