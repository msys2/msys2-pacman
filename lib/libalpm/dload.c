--- conflicted
+++ resolved
@@ -144,20 +144,14 @@
 		dl_thisfile = 0;
 	}
 
-<<<<<<< HEAD
-	/* libfetch does not reset the error code */
-	fetchLastErrCode = 0;
-=======
 	/* print proxy info for debug purposes */
 	_alpm_log(PM_LOG_DEBUG, "HTTP_PROXY: %s\n", getenv("HTTP_PROXY"));
 	_alpm_log(PM_LOG_DEBUG, "http_proxy: %s\n", getenv("http_proxy"));
 	_alpm_log(PM_LOG_DEBUG, "FTP_PROXY:  %s\n", getenv("FTP_PROXY"));
 	_alpm_log(PM_LOG_DEBUG, "ftp_proxy:  %s\n", getenv("ftp_proxy"));
 
-	/* libdownload does not reset the error code, reset it in
-	 * the case of previous errors */
-	downloadLastErrCode = 0;
->>>>>>> c31fcfd8
+	/* libfetch does not reset the error code */
+	fetchLastErrCode = 0;
 
 	/* 10s timeout - TODO make a config option */
 	fetchTimeout = 10000;
