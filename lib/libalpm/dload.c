/*
 *  download.c
 *
 *  Copyright (c) 2006-2009 Pacman Development Team <pacman-dev@archlinux.org>
 *  Copyright (c) 2002-2006 by Judd Vinet <jvinet@zeroflux.org>
 *
 *  This program is free software; you can redistribute it and/or modify
 *  it under the terms of the GNU General Public License as published by
 *  the Free Software Foundation; either version 2 of the License, or
 *  (at your option) any later version.
 *
 *  This program is distributed in the hope that it will be useful,
 *  but WITHOUT ANY WARRANTY; without even the implied warranty of
 *  MERCHANTABILITY or FITNESS FOR A PARTICULAR PURPOSE.  See the
 *  GNU General Public License for more details.
 *
 *  You should have received a copy of the GNU General Public License
 *  along with this program.  If not, see <http://www.gnu.org/licenses/>.
 */

#include "config.h"

#include <stdlib.h>
#include <stdio.h>
#include <errno.h>
#include <string.h>
#include <unistd.h>
#include <signal.h>
#include <limits.h>
/* the following two are needed on BSD for libfetch */
#if defined(HAVE_SYS_SYSLIMITS_H)
#include <sys/syslimits.h> /* PATH_MAX */
#endif
#if defined(HAVE_SYS_PARAM_H)
#include <sys/param.h> /* MAXHOSTNAMELEN */
#endif

#if defined(INTERNAL_DOWNLOAD)
#include <fetch.h>
#endif

/* libalpm */
#include "dload.h"
#include "alpm_list.h"
#include "alpm.h"
#include "log.h"
#include "util.h"
#include "handle.h"

static char *get_filename(const char *url) {
	char *filename = strrchr(url, '/');
	if(filename != NULL) {
		filename++;
	}
	return(filename);
}

#if defined(INTERNAL_DOWNLOAD)
static char *get_destfile(const char *path, const char *filename) {
	char *destfile;
	/* len = localpath len + filename len + null */
	int len = strlen(path) + strlen(filename) + 1;
	CALLOC(destfile, len, sizeof(char), RET_ERR(PM_ERR_MEMORY, NULL));
	snprintf(destfile, len, "%s%s", path, filename);

	return(destfile);
}

static char *get_tempfile(const char *path, const char *filename) {
	char *tempfile;
	/* len = localpath len + filename len + '.part' len + null */
	int len = strlen(path) + strlen(filename) + 6;
	CALLOC(tempfile, len, sizeof(char), RET_ERR(PM_ERR_MEMORY, NULL));
	snprintf(tempfile, len, "%s%s.part", path, filename);

	return(tempfile);
}

static int download_internal(const char *url, const char *localpath,
		time_t mtimeold, time_t *mtimenew) {
	fetchIO *dlf = NULL;
	FILE *localf = NULL;
	struct url_stat ust;
	struct stat st;
	int chk_resume = 0, ret = 0;
	size_t dl_thisfile = 0, nread = 0;
	char *tempfile, *destfile, *filename;
	struct sigaction new_action, old_action;
	struct url *fileurl;
	char buffer[PM_DLBUF_LEN];

	filename = get_filename(url);
	if(!filename) {
		return(-1);
	}

	fileurl = fetchParseURL(url);
	if(!fileurl) {
		_alpm_log(PM_LOG_ERROR, _("url '%s' is invalid\n"), url);
		RET_ERR(PM_ERR_SERVER_BAD_URL, -1);
	}

	destfile = get_destfile(localpath, filename);
	tempfile = get_tempfile(localpath, filename);

	if(mtimeold) {
		fileurl->last_modified = mtimeold;
	}

	/* pass the raw filename for passing to the callback function */
	_alpm_log(PM_LOG_DEBUG, "using '%s' for download progress\n", filename);

	if(stat(tempfile, &st) == 0 && st.st_size > 0) {
		_alpm_log(PM_LOG_DEBUG, "existing file found, using it\n");
		fileurl->offset = (off_t)st.st_size;
		dl_thisfile = st.st_size;
		localf = fopen(tempfile, "ab");
		chk_resume = 1;
	} else {
		fileurl->offset = (off_t)0;
		dl_thisfile = 0;
	}

	/* print proxy info for debug purposes */
	_alpm_log(PM_LOG_DEBUG, "HTTP_PROXY: %s\n", getenv("HTTP_PROXY"));
	_alpm_log(PM_LOG_DEBUG, "http_proxy: %s\n", getenv("http_proxy"));
	_alpm_log(PM_LOG_DEBUG, "FTP_PROXY:  %s\n", getenv("FTP_PROXY"));
	_alpm_log(PM_LOG_DEBUG, "ftp_proxy:  %s\n", getenv("ftp_proxy"));

	/* libfetch does not reset the error code */
	fetchLastErrCode = 0;

	/* 10s timeout */
	fetchTimeout = 10;

	/* ignore any SIGPIPE signals- these may occur if our FTP socket dies or
	 * something along those lines. Store the old signal handler first. */
	new_action.sa_handler = SIG_IGN;
	sigemptyset(&new_action.sa_mask);
	sigaction(SIGPIPE, NULL, &old_action);
	sigaction(SIGPIPE, &new_action, NULL);

<<<<<<< HEAD
	dlf = fetchXGet(fileurl, &ust, "i");
=======
	dlf = fetchXGet(fileurl, &ust, (handle->nopassiveftp ? "i" : "pi"));
>>>>>>> bdd8e92f

	if(fetchLastErrCode == FETCH_UNCHANGED) {
		_alpm_log(PM_LOG_DEBUG, "mtimes are identical, skipping %s\n", filename);
		ret = 1;
		goto cleanup;
	}

	if(fetchLastErrCode != 0 || dlf == NULL) {
		const char *host = _("disk");
		if(strcmp(SCHEME_FILE, fileurl->scheme) != 0) {
			host = fileurl->host;
		}
		pm_errno = PM_ERR_LIBFETCH;
		_alpm_log(PM_LOG_ERROR, _("failed retrieving file '%s' from %s : %s\n"),
				filename, host, fetchLastErrString);
		ret = -1;
		goto cleanup;
	} else {
		_alpm_log(PM_LOG_DEBUG, "connected to %s successfully\n", fileurl->host);
	}

	if(ust.mtime && mtimenew) {
		*mtimenew = ust.mtime;
	}

	if(chk_resume && fileurl->offset == 0) {
		_alpm_log(PM_LOG_WARNING, _("cannot resume download, starting over\n"));
		if(localf != NULL) {
			fclose(localf);
			localf = NULL;
		}
	}

	if(localf == NULL) {
		_alpm_rmrf(tempfile);
		fileurl->offset = (off_t)0;
		dl_thisfile = 0;
		localf = fopen(tempfile, "wb");
		if(localf == NULL) { /* still null? */
			_alpm_log(PM_LOG_ERROR, _("cannot write to file '%s'\n"), tempfile);
			ret = -1;
			goto cleanup;
		}
	}

	/* Progress 0 - initialize */
	if(handle->dlcb) {
		handle->dlcb(filename, 0, ust.size);
	}

	while((nread = fetchIO_read(dlf, buffer, PM_DLBUF_LEN)) > 0) {
		size_t nwritten = 0;
		nwritten = fwrite(buffer, 1, nread, localf);
		if((nwritten != nread) || ferror(localf)) {
			_alpm_log(PM_LOG_ERROR, _("error writing to file '%s': %s\n"),
					destfile, strerror(errno));
			ret = -1;
			goto cleanup;
		}
		dl_thisfile += nread;

		if(handle->dlcb) {
			handle->dlcb(filename, dl_thisfile, ust.size);
		}
	}

	/* did the transfer complete normally? */
	if (ust.size != -1 && dl_thisfile < ust.size) {
		pm_errno = PM_ERR_LIBFETCH;
		_alpm_log(PM_LOG_ERROR, _("%s appears to be truncated: %jd/%jd bytes\n"),
				filename, (intmax_t)dl_thisfile, (intmax_t)ust.size);
		ret = -1;
		goto cleanup;
	}

	/* probably safer to close the file descriptors now before renaming the file,
	 * for example to make sure the buffers are flushed.
	 */
	fclose(localf);
	localf = NULL;
	fetchIO_close(dlf);
	dlf = NULL;

	rename(tempfile, destfile);
	ret = 0;

cleanup:
	/* restore any existing SIGPIPE signal handler */
	sigaction(SIGPIPE, &old_action, NULL);

	FREE(tempfile);
	FREE(destfile);
	if(localf != NULL) {
		fclose(localf);
	}
	if(dlf != NULL) {
		fetchIO_close(dlf);
	}
	fetchFreeURL(fileurl);
	return(ret);
}
#endif

static int download(const char *url, const char *localpath,
		time_t mtimeold, time_t *mtimenew) {
	if(handle->fetchcb == NULL) {
#if defined(INTERNAL_DOWNLOAD)
		return(download_internal(url, localpath, mtimeold, mtimenew));
#else
		RET_ERR(PM_ERR_EXTERNAL_DOWNLOAD, -1);
#endif
	} else {
		int ret = handle->fetchcb(url, localpath, mtimeold, mtimenew);
		if(ret == -1) {
			RET_ERR(PM_ERR_EXTERNAL_DOWNLOAD, -1);
		}
		return(ret);
	}
}

/*
 * Download a single file
 *   - if mtimeold is non-NULL, then only download the file if it's different
 *     than mtimeold.
 *   - if *mtimenew is non-NULL, it will be filled with the mtime of the remote
 *     file.
 *   - servers must be a list of urls WITHOUT trailing slashes.
 *
 * RETURN:  0 for successful download
 *          1 if the mtimes are identical
 *         -1 on error
 */
int _alpm_download_single_file(const char *filename,
		alpm_list_t *servers, const char *localpath,
		time_t mtimeold, time_t *mtimenew)
{
	alpm_list_t *i;
	int ret = -1;

	ASSERT(servers != NULL, RET_ERR(PM_ERR_SERVER_NONE, -1));

	for(i = servers; i; i = i->next) {
		const char *server = i->data;
		char *fileurl = NULL;
		int len;

		/* print server + filename into a buffer */
		len = strlen(server) + strlen(filename) + 2;
		CALLOC(fileurl, len, sizeof(char), RET_ERR(PM_ERR_MEMORY, -1));
		snprintf(fileurl, len, "%s/%s", server, filename);

		ret = download(fileurl, localpath, mtimeold, mtimenew);
		FREE(fileurl);
		if(ret != -1) {
			break;
		}
	}

	return(ret);
}

int _alpm_download_files(alpm_list_t *files,
		alpm_list_t *servers, const char *localpath)
{
	int ret = 0;
	alpm_list_t *lp;

	for(lp = files; lp; lp = lp->next) {
		char *filename = lp->data;
		if(_alpm_download_single_file(filename, servers,
					localpath, 0, NULL) == -1) {
			ret++;
		}
	}

	return(ret);
}

/** Fetch a remote pkg.
 * @param url URL of the package to download
 * @return the downloaded filepath on success, NULL on error
 * @addtogroup alpm_misc
 */
char SYMEXPORT *alpm_fetch_pkgurl(const char *url)
{
	char *filename, *filepath;
	const char *cachedir;
	int ret;

	ALPM_LOG_FUNC;

	filename = get_filename(url);

	/* find a valid cache dir to download to */
	cachedir = _alpm_filecache_setup();

	/* download the file */
	ret = download(url, cachedir, 0, NULL);
	if(ret == -1) {
		_alpm_log(PM_LOG_WARNING, _("failed to download %s\n"), url);
		return(NULL);
	}
	_alpm_log(PM_LOG_DEBUG, "successfully downloaded %s\n", url);

	/* we should be able to find the file the second time around */
	filepath = _alpm_filecache_find(filename);
	return(filepath);
}

/* vim: set ts=2 sw=2 noet: */<|MERGE_RESOLUTION|>--- conflicted
+++ resolved
@@ -140,11 +140,7 @@
 	sigaction(SIGPIPE, NULL, &old_action);
 	sigaction(SIGPIPE, &new_action, NULL);
 
-<<<<<<< HEAD
 	dlf = fetchXGet(fileurl, &ust, "i");
-=======
-	dlf = fetchXGet(fileurl, &ust, (handle->nopassiveftp ? "i" : "pi"));
->>>>>>> bdd8e92f
 
 	if(fetchLastErrCode == FETCH_UNCHANGED) {
 		_alpm_log(PM_LOG_DEBUG, "mtimes are identical, skipping %s\n", filename);
